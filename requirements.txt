--- conflicted
+++ resolved
@@ -7,22 +7,9 @@
 # Data Source Dependencies
 snowflake-connector-python>=3.0.0
 
-<<<<<<< HEAD
-# MCP and LangChain support (FREE)
-mcp>=0.1.0
-langchain>=0.1.0
-langchain-community>=0.0.10
-snowflake-connector-python>=3.0.0
-dbt-core>=1.5.0
-dbt-snowflake>=1.5.0
-
-# Utilities
+# Enhanced intelligent agentic system dependencies
 pydantic>=2.0.0
 structlog>=23.0.0
-=======
-# Enhanced intelligent agentic system dependencies
-# No standard library modules should be listed here.
->>>>>>> d1c32a80
 
 # Testing dependencies
 pytest>=7.0.0
