--- conflicted
+++ resolved
@@ -1,22 +1,10 @@
-# Core dependencies
-slack-sdk>=3.21.0
+# Whizzy Bot - Core Dependencies
+# Production-ready Salesforce analytics bot
+
+# Core Framework
+slack-sdk>=3.20.0
+simple-salesforce>=1.12.0
 python-dotenv>=1.0.0
-<<<<<<< HEAD
-simple-salesforce>=1.12.0
-openai>=1.0.0
-
-# Enhanced intelligent agentic system dependencies
-asyncio
-concurrent.futures
-dataclasses
-enum
-json
-logging
-threading
-time
-datetime
-typing
-=======
 openai>=1.0.0
 
 # Analytics Infrastructure (for future use)
@@ -34,14 +22,8 @@
 # Utilities
 pydantic>=2.0.0
 structlog>=23.0.0
->>>>>>> dd4290f2
 
-# Testing dependencies
+# Development (optional)
 pytest>=7.0.0
-pytest-asyncio>=0.21.0
-unittest-mock>=1.0.0
-
-# Development dependencies
 black>=23.0.0
-flake8>=6.0.0
-mypy>=1.0.0+flake8>=6.0.0