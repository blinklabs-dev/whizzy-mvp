--- conflicted
+++ resolved
@@ -656,64 +656,11 @@
                 )
                 return await self._handle_dbt_model_request(query, intent_analysis_obj, self._get_context_state(user_id))
 
-<<<<<<< HEAD
-            # Route to appropriate handler
-            logger.info("Routing to specialized handler...")
-            if intent_analysis.reasoning_required or chain_of_thought:
-                logger.info("--> Handling as Thinking Query")
-                return await self._handle_thinking_query(query, intent_analysis, chain_of_thought, context_state)
-            elif intent_analysis.coffee_briefing:
-                logger.info("--> Handling as Coffee Briefing")
-                return await self._handle_coffee_briefing(query, intent_analysis, context_state)
-            elif intent_analysis.dbt_model_required:
-                logger.info("--> Handling as dbt Model Request")
-                return await self._handle_dbt_model_request(query, intent_analysis, context_state)
-            elif intent_analysis.primary_intent == IntentType.COMPLEX_ANALYTICS:
-                logger.info("--> Handling as Complex Analytics")
-                return await self._handle_complex_analytics(query, intent_analysis, context_state)
-            elif intent_analysis.primary_intent == IntentType.SALESFORCE_QUERY:
-                logger.info("--> Handling as Salesforce Query")
-                sf_result = await self.tools["salesforce"].run(query)
-                summary = await self._summarize_data(query, sf_result, self.summarize_simple_prompt)
-                
-                # Control response length for business intelligence
-                if len(summary) > 500:  # Limit to 500 characters
-                    summary = summary[:497] + "..."
-                
-                return AgentResponse(
-                    response_text=summary,
-                    data_sources_used=[DataSourceType.SALESFORCE],
-                    reasoning_steps=["Tool Execution: Salesforce", "Simple Summarization"],
-                    confidence_score=0.95, persona_alignment=0.85, actionability_score=0.8,
-                    quality_metrics={"data_accuracy": 0.98, "conciseness": 0.9}
-                )
-            elif intent_analysis.primary_intent == IntentType.BUSINESS_INTELLIGENCE:
-                logger.info("--> Handling as Business Intelligence")
-                
-                # Special handling for win rate queries
-                if any(word in query.lower() for word in ["win rate", "success rate", "conversion rate"]):
-                    # Check if it's a CDO request for forecast
-                    if any(word in query.lower() for word in ["cdo", "forecast", "prediction"]):
-                        return await self._handle_cdo_forecast_query(query, context_state)
-                    else:
-                        return await self._handle_win_rate_query(query, context_state)
-                
-                sf_result = await self.tools["salesforce"].run(query)
-                summary = await self._summarize_data(query, sf_result, self.summarize_full_prompt)
-                return AgentResponse(
-                    response_text=summary,
-                    data_sources_used=[DataSourceType.SALESFORCE],
-                    reasoning_steps=["Tool Execution: Salesforce", "Full Analysis & Summarization"],
-                    confidence_score=0.90, persona_alignment=0.9, actionability_score=0.85,
-                    quality_metrics={"insight_quality": 0.85}
-                )
-=======
             elif intent == IntentType.BUSINESS_INTELLIGENCE.value:
                 logger.info("Routing to Briefing Card creation flow.")
                 queries = await self._builder_agent(plan)
                 data = await self._runner_agent(queries, plan)
                 narrator_output = await self._narrator_agent(data, plan, query)
->>>>>>> 38bd4d16
             else:
                 # Fallback for other queries until they are implemented
                 logger.info(f"Fallback for intent: {intent}")
@@ -791,7 +738,6 @@
                 )
             )
             dag_json_str = response.choices[0].message.content
-<<<<<<< HEAD
             logger.info(f"Raw DAG JSON response: {dag_json_str}")
             
             # Clean up the JSON string before parsing
@@ -837,18 +783,6 @@
                             {"id": 1, "tool": "salesforce", "query": query}
                         ]
                     }
-            
-=======
-
-            # Use regex to find the JSON object within the response string
-            json_match = re.search(r'\{.*\}', dag_json_str, re.DOTALL)
-            if not json_match:
-                logger.error(f"No JSON object found in LLM response for DAG generation. Response: {dag_json_str}")
-                return self._create_error_response("I had trouble planning the steps to answer your question. The model did not return a valid plan.")
-
-            dag_str = json_match.group(0)
-            dag = json.loads(dag_str)
->>>>>>> 38bd4d16
             logger.info(f"Generated DAG: {dag}")
 
             # Step 2: Execute the DAG
@@ -871,7 +805,6 @@
             )
 
         except json.JSONDecodeError as e:
-<<<<<<< HEAD
             logger.error(f"Failed to decode DAG JSON from LLM response: {e}")
             logger.error(f"Raw response was: {repr(response.choices[0].message.content if 'response' in locals() else 'No response')}")
             # Fallback to simple Salesforce query
@@ -890,10 +823,6 @@
             except Exception as fallback_error:
                 logger.error(f"Fallback also failed: {fallback_error}")
                 return self._create_error_response("I had trouble processing your request. Please try rephrasing your question.")
-=======
-            logger.error(f"Failed to decode DAG JSON from LLM response. String was: '{dag_str}'. Error: {e}", exc_info=True)
-            return self._create_error_response("I had trouble planning out the steps to answer your question. The model returned invalid JSON.")
->>>>>>> 38bd4d16
         except Exception as e:
             logger.error(f"❌ Error in thinking query (DAG execution): {e}")
             # Enhanced fallback for any error
@@ -1089,11 +1018,7 @@
             )
             return response.choices[0].message.content.strip()
         except Exception as e:
-<<<<<<< HEAD
             logger.error(f"Data summarization API call failed: {e}")
-=======
-            logger.error("Data summarization API call failed", exc_info=e)
->>>>>>> 38bd4d16
             return "Error: Failed to generate a summary for the data."
 
 
@@ -1695,7 +1620,6 @@
             persona_alignment=0.0,
             actionability_score=0.0,
             quality_metrics={"error": 1.0}
-<<<<<<< HEAD
         )
 
     async def process_query(self, query: str, user_context: Dict[str, Any] = None, user_id: str = None) -> AgentResponse:
@@ -1787,7 +1711,7 @@
             "intent_distribution": self._get_intent_distribution()
         }
 
-    def _get_intent_distribution(self) -> Dict[str, int]:
+    def _get_intent_distribution(self) -> Dict[str, Any]:
         """Get distribution of intent types"""
         distribution = {}
         for conv in self.conversation_history:
@@ -1800,7 +1724,4 @@
                 if hasattr(conv, 'intent') and hasattr(conv.intent, 'primary_intent'):
                     intent_type = conv.intent.primary_intent.value
                     distribution[intent_type] = distribution.get(intent_type, 0) + 1
-        return distribution
-=======
-        )
->>>>>>> 38bd4d16
+        return distribution